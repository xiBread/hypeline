<script lang="ts">
	import type { UserMessage } from "$lib/message";
	import { app } from "$lib/state.svelte";
	import type { SubGiftEvent, SubMysteryGiftEvent, SubOrResubEvent } from "$lib/twitch/irc";
	import { User } from "$lib/user.svelte";
	import { colorizeName } from "$lib/util";
	import Message from "./Message.svelte";

	interface Props {
		message: UserMessage;
		sub: SubOrResubEvent | SubMysteryGiftEvent | SubGiftEvent;
	}

	const { message, sub }: Props = $props();

	function subMessage(sub: SubOrResubEvent) {
		let message = "Subscribed with ";

		if (sub.sub_plan === "Prime") {
			message += "Prime.";
		} else {
			message += `Tier ${sub.sub_plan[0]}.`;
		}

		if (sub.cumulative_months > 1) {
			message += ` They've subscribed for ${sub.cumulative_months} months!`;

			if (sub.streak_months) {
				message = `${message.slice(0, -1)}, currently on a ${sub.streak_months} month streak!`;
			}
		}

		return message;
	}

	function giftMessage(sub: SubGiftEvent) {
		const tier = `Tier ${sub.sub_plan[0]}`;
<<<<<<< HEAD
		const gifter = sub.is_sender_anonymous
			? "An anonymous viewer"
			: colorizeName(message.author);

		let msg = `${gifter} gifted `;
=======
		let msg = `Gifted `;
>>>>>>> d4720192

		if (sub.num_gifted_months > 1) {
			msg += `${sub.num_gifted_months} months of a ${tier} sub `;
		} else {
			msg += `a ${tier} sub `;
		}

		const recipient = User.fromBare(sub.recipient);
		msg += `to ${colorizeName(recipient)}!`;

		if (sub.sender_total_months > sub.num_gifted_months) {
			msg += ` They've gifted a total of ${sub.sender_total_months} months of subs to the channel.`;
		}

		return msg;
	}
</script>

<div class="bg-muted/50 my-0.5 border-l-4 p-2" style:border-color={app.joined?.user.color}>
	<div class="flex gap-1">
		<span
			class={[
				"iconify mt-px size-4 shrink-0",
				sub.type === "sub_or_resub" ? "lucide--star" : "lucide--gift",
			]}
		></span>

		{#if sub.type === "sub_or_resub"}
			<div class="flex flex-col gap-0.5">
				<span class="font-semibold" style:color={message.author.color}>
					{message.author.displayName}
				</span>

				<p>{subMessage(sub)}</p>
			</div>
		{:else if sub.type === "sub_mystery_gift"}
			<p>
				{@html colorizeName(message.author)} is gifting {sub.mass_gift_count}
				Tier {sub.sub_plan[0]} subs! They've gifted a total of {sub.sender_total_gifts}
				subs to the channel.
			</p>
		{:else}
			<div class="flex flex-col gap-0.5">
				{#if sub.is_sender_anonymous}
					<span class="font-semibold">An Anonymous Viewer</span>
				{:else}
					<span class="font-semibold" style:color={message.viewer.color}>
						{message.viewer.displayName}
					</span>
				{/if}

				<p>{@html giftMessage(sub)}</p>
			</div>
		{/if}
	</div>

	{#if message.data.message_text}
		<div class="mt-2">
			<Message {message} />
		</div>
	{/if}
</div><|MERGE_RESOLUTION|>--- conflicted
+++ resolved
@@ -35,15 +35,7 @@
 
 	function giftMessage(sub: SubGiftEvent) {
 		const tier = `Tier ${sub.sub_plan[0]}`;
-<<<<<<< HEAD
-		const gifter = sub.is_sender_anonymous
-			? "An anonymous viewer"
-			: colorizeName(message.author);
-
-		let msg = `${gifter} gifted `;
-=======
 		let msg = `Gifted `;
->>>>>>> d4720192
 
 		if (sub.num_gifted_months > 1) {
 			msg += `${sub.num_gifted_months} months of a ${tier} sub `;
