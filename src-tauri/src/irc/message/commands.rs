--- conflicted
+++ resolved
@@ -650,12 +650,7 @@
                 sender_total_gifts: if sender.login != "twitch" {
                     Some(msg.try_get_number("msg-param-sender-count")?)
                 } else {
-<<<<<<< HEAD
-                    msg.try_get_number("msg-param-sender-count")
-                        .map_or_else(|_| None, |v| Some(v))
-=======
-                    source.try_get_number("msg-param-sender-count").ok()
->>>>>>> 71aac521
+                    msg.try_get_number("msg-param-sender-count").ok()
                 },
                 sub_plan: msg
                     .try_get_nonempty_tag_value("msg-param-sub-plan")?
