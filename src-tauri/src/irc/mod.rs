--- conflicted
+++ resolved
@@ -44,11 +44,7 @@
     async_runtime::spawn(
         async move {
             while let Some(message) = incoming.recv().await {
-<<<<<<< HEAD
-                tracing::trace!(?message, "{} received", message.source().command);
-=======
                 tracing::trace!(?message, "Received {} message", message.source().command);
->>>>>>> 62628edf
 
                 match message {
                     ServerMessage::Join(ref join) => {
