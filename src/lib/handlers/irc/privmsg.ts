import { UserMessage } from "$lib/message";
import { app } from "$lib/state.svelte";
import { User } from "$lib/user.svelte";
import { defineHandler } from "../helper";

export default defineHandler({
	name: "privmsg",
	async handle(data, channel) {
		const message = new UserMessage(data);

		message.author.isBroadcaster = message.badges.some((b) => b.name === "broadcaster");
		message.author.isMod = data.is_mod;
		message.author.isSub = data.is_subscriber;
		message.author.isVip = message.badges.some((b) => b.name === "vip");
		message.author.isReturning = data.is_returning_chatter;

		message.author.badge = app.u2b.get(message.author.id);
		message.author.paint = app.u2p.get(message.author.id);

<<<<<<< HEAD
		if (message.source && message.source.id !== data.channel_id) {
			const source = channel.viewers.get(message.source.id);

			if (!source?.avatarUrl) {
				const user = await User.from(message.source.id);
				channel.viewers.set(user.id, user);
			}
		}

		if (!channel.viewers.has(message.author.id)) {
			channel.viewers.set(message.author.id, message.author);
		}

=======
>>>>>>> 62628edf
		channel.addMessage(message);
	},
});<|MERGE_RESOLUTION|>--- conflicted
+++ resolved
@@ -17,7 +17,6 @@
 		message.author.badge = app.u2b.get(message.author.id);
 		message.author.paint = app.u2p.get(message.author.id);
 
-<<<<<<< HEAD
 		if (message.source && message.source.id !== data.channel_id) {
 			const source = channel.viewers.get(message.source.id);
 
@@ -27,12 +26,6 @@
 			}
 		}
 
-		if (!channel.viewers.has(message.author.id)) {
-			channel.viewers.set(message.author.id, message.author);
-		}
-
-=======
->>>>>>> 62628edf
 		channel.addMessage(message);
 	},
 });