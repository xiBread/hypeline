--- conflicted
+++ resolved
@@ -282,21 +282,13 @@
 				if (!message) return;
 				if (!event.ctrlKey) input.value = "";
 
-<<<<<<< HEAD
+				const replyId = replyTarget.value?.id;
+				replyTarget.value = null;
+				historyIdx = -1;
+
 				app.joined.history.push(message);
-				await app.joined.send(message);
-
-				historyIdx = -1;
-				replyTarget.value = null;
-			}
-=======
-			const replyId = replyTarget.value?.id;
-			replyTarget.value = null;
-			historyCursor = -1;
-
-			app.joined.history.push(message);
-			await app.joined.send(message, replyId);
->>>>>>> 0a54cdc9
+				await app.joined.send(message, replyId);
+			}
 		}
 	};
 </script>
